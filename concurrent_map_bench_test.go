package cmap

import (
	"strconv"
	"sync"
	"testing"
)

type Integer int

func (i Integer) String() string {
	return strconv.Itoa(int(i))
}

func BenchmarkItems(b *testing.B) {
	m := New[Animal]()

	// Insert 100 elements.
	for i := 0; i < 10000; i++ {
		m.Set(strconv.Itoa(i), Animal{strconv.Itoa(i)})
	}
	for i := 0; i < b.N; i++ {
		m.Items()
	}
}

func BenchmarkItemsInteger(b *testing.B) {
	m := NewStringer[Integer, Animal]()

	// Insert 100 elements.
	for i := 0; i < 10000; i++ {
		m.Set((Integer)(i), Animal{strconv.Itoa(i)})
	}
	for i := 0; i < b.N; i++ {
		m.Items()
	}
}
func directSharding(key uint32) uint32 {
	return key
}

func BenchmarkItemsInt(b *testing.B) {
	m := NewWithCustomShardingFunction[uint32, Animal](directSharding)

	// Insert 100 elements.
	for i := 0; i < 10000; i++ {
		m.Set((uint32)(i), Animal{strconv.Itoa(i)})
	}
	for i := 0; i < b.N; i++ {
		m.Items()
	}
}

func BenchmarkMarshalJson(b *testing.B) {
	m := New[Animal]()

	// Insert 100 elements.
	for i := 0; i < 10000; i++ {
		m.Set(strconv.Itoa(i), Animal{strconv.Itoa(i)})
	}
	for i := 0; i < b.N; i++ {
		_, err := m.MarshalJSON()
		if err != nil {
			b.FailNow()
		}
	}
}

func BenchmarkStrconv(b *testing.B) {
	for i := 0; i < b.N; i++ {
		strconv.Itoa(i)
	}
}

func BenchmarkSingleInsertAbsent(b *testing.B) {
	m := New[string]()
	b.ResetTimer()
	for i := 0; i < b.N; i++ {
		m.Set(strconv.Itoa(i), "value")
	}
}

func BenchmarkSingleInsertAbsentSyncMap(b *testing.B) {
	var m sync.Map
	b.ResetTimer()
	for i := 0; i < b.N; i++ {
		m.Store(strconv.Itoa(i), "value")
	}
}

func BenchmarkSingleInsertPresent(b *testing.B) {
	m := New[string]()
	m.Set("key", "value")
	b.ResetTimer()
	for i := 0; i < b.N; i++ {
		m.Set("key", "value")
	}
}

func BenchmarkSingleInsertPresentSyncMap(b *testing.B) {
	var m sync.Map
	m.Store("key", "value")
	b.ResetTimer()
	for i := 0; i < b.N; i++ {
		m.Store("key", "value")
	}
}

func benchmarkMultiInsertDifferent(b *testing.B) {
	m := New[string]()
	finished := make(chan struct{}, b.N)
	_, set := GetSet(m, finished)
	b.ResetTimer()
	for i := 0; i < b.N; i++ {
		go set(strconv.Itoa(i), "value")
	}
	for i := 0; i < b.N; i++ {
		<-finished
	}
}

func BenchmarkMultiInsertDifferentSyncMap(b *testing.B) {
	var m sync.Map
	finished := make(chan struct{}, b.N)
	_, set := GetSetSyncMap[string, string](&m, finished)

	b.ResetTimer()
	for i := 0; i < b.N; i++ {
		go set(strconv.Itoa(i), "value")
	}
	for i := 0; i < b.N; i++ {
		<-finished
	}
}

func BenchmarkMultiInsertDifferent_1_Shard(b *testing.B) {
	runWithShards(benchmarkMultiInsertDifferent, b, 1)
}
func BenchmarkMultiInsertDifferent_16_Shard(b *testing.B) {
	runWithShards(benchmarkMultiInsertDifferent, b, 16)
}
func BenchmarkMultiInsertDifferent_32_Shard(b *testing.B) {
	runWithShards(benchmarkMultiInsertDifferent, b, 32)
}
func BenchmarkMultiInsertDifferent_256_Shard(b *testing.B) {
	runWithShards(benchmarkMultiGetSetDifferent, b, 256)
}

func BenchmarkMultiInsertSame(b *testing.B) {
	m := New[string]()
	finished := make(chan struct{}, b.N)
	_, set := GetSet(m, finished)
	m.Set("key", "value")
	b.ResetTimer()
	for i := 0; i < b.N; i++ {
		go set("key", "value")
	}
	for i := 0; i < b.N; i++ {
		<-finished
	}
}

func BenchmarkMultiInsertSameSyncMap(b *testing.B) {
	var m sync.Map
	finished := make(chan struct{}, b.N)
	_, set := GetSetSyncMap[string, string](&m, finished)
	m.Store("key", "value")
	b.ResetTimer()
	for i := 0; i < b.N; i++ {
		go set("key", "value")
	}
	for i := 0; i < b.N; i++ {
		<-finished
	}
}

func BenchmarkMultiGetSame(b *testing.B) {
	m := New[string]()
	finished := make(chan struct{}, b.N)
	get, _ := GetSet(m, finished)
	m.Set("key", "value")
	b.ResetTimer()
	for i := 0; i < b.N; i++ {
		go get("key", "value")
	}
	for i := 0; i < b.N; i++ {
		<-finished
	}
}

func BenchmarkMultiGetSameSyncMap(b *testing.B) {
	var m sync.Map
	finished := make(chan struct{}, b.N)
	get, _ := GetSetSyncMap[string, string](&m, finished)
	m.Store("key", "value")
	b.ResetTimer()
	for i := 0; i < b.N; i++ {
		go get("key", "value")
	}
	for i := 0; i < b.N; i++ {
		<-finished
	}
}

func benchmarkMultiGetSetDifferent(b *testing.B) {
	m := New[string]()
	finished := make(chan struct{}, 2*b.N)
	get, set := GetSet(m, finished)
	m.Set("-1", "value")
	b.ResetTimer()
	for i := 0; i < b.N; i++ {
		go set(strconv.Itoa(i-1), "value")
		go get(strconv.Itoa(i), "value")
	}
	for i := 0; i < 2*b.N; i++ {
		<-finished
	}
}

func BenchmarkMultiGetSetDifferentSyncMap(b *testing.B) {
	var m sync.Map
	finished := make(chan struct{}, 2*b.N)
	get, set := GetSetSyncMap[string, string](&m, finished)
	m.Store("-1", "value")
	b.ResetTimer()
	for i := 0; i < b.N; i++ {
		go set(strconv.Itoa(i-1), "value")
		go get(strconv.Itoa(i), "value")
	}
	for i := 0; i < 2*b.N; i++ {
		<-finished
	}
}

func BenchmarkMultiGetSetDifferent_1_Shard(b *testing.B) {
	runWithShards(benchmarkMultiGetSetDifferent, b, 1)
}
func BenchmarkMultiGetSetDifferent_16_Shard(b *testing.B) {
	runWithShards(benchmarkMultiGetSetDifferent, b, 16)
}
func BenchmarkMultiGetSetDifferent_32_Shard(b *testing.B) {
	runWithShards(benchmarkMultiGetSetDifferent, b, 32)
}
func BenchmarkMultiGetSetDifferent_256_Shard(b *testing.B) {
	runWithShards(benchmarkMultiGetSetDifferent, b, 256)
}

func benchmarkMultiGetSetBlock(b *testing.B) {
	m := New[string]()
	finished := make(chan struct{}, 2*b.N)
	get, set := GetSet(m, finished)
	for i := 0; i < b.N; i++ {
		m.Set(strconv.Itoa(i%100), "value")
	}
	b.ResetTimer()
	for i := 0; i < b.N; i++ {
		go set(strconv.Itoa(i%100), "value")
		go get(strconv.Itoa(i%100), "value")
	}
	for i := 0; i < 2*b.N; i++ {
		<-finished
	}
}

func BenchmarkMultiGetSetBlockSyncMap(b *testing.B) {
	var m sync.Map
	finished := make(chan struct{}, 2*b.N)
	get, set := GetSetSyncMap[string, string](&m, finished)
	for i := 0; i < b.N; i++ {
		m.Store(strconv.Itoa(i%100), "value")
	}
	b.ResetTimer()
	for i := 0; i < b.N; i++ {
		go set(strconv.Itoa(i%100), "value")
		go get(strconv.Itoa(i%100), "value")
	}
	for i := 0; i < 2*b.N; i++ {
		<-finished
	}
}

func BenchmarkMultiGetSetBlock_1_Shard(b *testing.B) {
	runWithShards(benchmarkMultiGetSetBlock, b, 1)
}
func BenchmarkMultiGetSetBlock_16_Shard(b *testing.B) {
	runWithShards(benchmarkMultiGetSetBlock, b, 16)
}
func BenchmarkMultiGetSetBlock_32_Shard(b *testing.B) {
	runWithShards(benchmarkMultiGetSetBlock, b, 32)
}
func BenchmarkMultiGetSetBlock_256_Shard(b *testing.B) {
	runWithShards(benchmarkMultiGetSetBlock, b, 256)
}

<<<<<<< HEAD
func GetSet[K comparable, V any](m ConcurrentMap[K, V], finished chan struct{}) (set func(key K, value V), get func(key K, value V)) {
	return func(key K, value V) {
=======
func GetSet[V any](m ConcurrentMap[V], finished chan struct{}) (get func(key string, value V), set func(key string, value V)) {
	return func(key string, value V) {
>>>>>>> d510f1f7
			for i := 0; i < 10; i++ {
				m.Get(key)
			}
			finished <- struct{}{}
		}, func(key K, value V) {
			for i := 0; i < 10; i++ {
				m.Set(key, value)
			}
			finished <- struct{}{}
		}
}

func GetSetSyncMap[K comparable, V any](m *sync.Map, finished chan struct{}) (get func(key K, value V), set func(key K, value V)) {
	get = func(key K, value V) {
		for i := 0; i < 10; i++ {
			m.Load(key)
		}
		finished <- struct{}{}
	}
	set = func(key K, value V) {
		for i := 0; i < 10; i++ {
			m.Store(key, value)
		}
		finished <- struct{}{}
	}
	return
}

func runWithShards(bench func(b *testing.B), b *testing.B, shardsCount int) {
	oldShardsCount := SHARD_COUNT
	SHARD_COUNT = shardsCount
	bench(b)
	SHARD_COUNT = oldShardsCount
}

func BenchmarkKeys(b *testing.B) {
	m := New[Animal]()

	// Insert 100 elements.
	for i := 0; i < 10000; i++ {
		m.Set(strconv.Itoa(i), Animal{strconv.Itoa(i)})
	}
	for i := 0; i < b.N; i++ {
		m.Keys()
	}
}<|MERGE_RESOLUTION|>--- conflicted
+++ resolved
@@ -292,13 +292,9 @@
 	runWithShards(benchmarkMultiGetSetBlock, b, 256)
 }
 
-<<<<<<< HEAD
+
 func GetSet[K comparable, V any](m ConcurrentMap[K, V], finished chan struct{}) (set func(key K, value V), get func(key K, value V)) {
 	return func(key K, value V) {
-=======
-func GetSet[V any](m ConcurrentMap[V], finished chan struct{}) (get func(key string, value V), set func(key string, value V)) {
-	return func(key string, value V) {
->>>>>>> d510f1f7
 			for i := 0; i < 10; i++ {
 				m.Get(key)
 			}
